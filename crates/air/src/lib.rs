--- conflicted
+++ resolved
@@ -2,13 +2,11 @@
 
 use ::serde::{Deserialize, Serialize};
 use components::{
-<<<<<<< HEAD
-    add, lookups, max_reduce, mul, recip, sin, sqrt, sum_reduce, rem, AddClaim, InteractionClaim,
-    MaxReduceClaim, MulClaim, RecipClaim, SinClaim, SinLookupClaim, SqrtClaim, SumReduceClaim, RemClaim,
-=======
-    add, exp2, lookups, max_reduce, mul, recip, sin, sqrt, sum_reduce, AddClaim, InteractionClaim,
-    MaxReduceClaim, MulClaim, RecipClaim, SinClaim, SinLookupClaim, SqrtClaim, SumReduceClaim,
->>>>>>> c49615a9
+    add, add, exp2, lookups, lookups, max_reduce, max_reduce, mul, mul, recip, recip, rem, sin,
+    sin, sqrt, sqrt, sum_reduce, sum_reduce, AddClaim, AddClaim, InteractionClaim,
+    InteractionClaim, MaxReduceClaim, MaxReduceClaim, MulClaim, MulClaim, RecipClaim, RecipClaim,
+    RemClaim, SinClaim, SinClaim, SinLookupClaim, SinLookupClaim, SqrtClaim, SqrtClaim,
+    SumReduceClaim, SumReduceClaim,
 };
 use stwo_prover::core::{channel::Channel, pcs::TreeVec};
 
@@ -51,11 +49,9 @@
     pub max_reduce: Option<MaxReduceClaim>,
     /// Claim for the Sqrt component's trace.
     pub sqrt: Option<SqrtClaim>,
-<<<<<<< HEAD
     /// Claim for the Rem component's trace.
     pub rem: Option<RemClaim>,
 
-=======
     /// Claim for the Exp2 component's trace.
     pub exp2: Option<Exp2Claim>,
     /// Claim for the Exp2 Lookup component's trace.
@@ -64,7 +60,6 @@
     pub less_than: Option<LessThanClaim>,
     /// Claim for the LessThan Lookup component's trace.
     pub range_check_lookup: Option<RangeCheckLookupClaim>,
->>>>>>> c49615a9
 }
 
 impl LuminairClaim {
@@ -179,10 +174,8 @@
     pub max_reduce: Option<max_reduce::witness::InteractionClaimGenerator>,
     /// Generator for the Sqrt component's interaction claim.
     pub sqrt: Option<sqrt::witness::InteractionClaimGenerator>,
-<<<<<<< HEAD
     /// Generator for the Rem component's interaction claim.
     pub rem: Option<rem::witness::InteractionClaimGenerator>,
-=======
     /// Generator for the Exp2 component's interaction claim.
     pub exp2: Option<exp2::witness::InteractionClaimGenerator>,
     /// Generator for the Exp2 Lookup component's interaction claim.
@@ -191,7 +184,6 @@
     pub less_than: Option<less_than::witness::InteractionClaimGenerator>,
     /// Generator for the RangeCheck Lookup component's interaction claim.
     pub range_check_lookup: Option<lookups::range_check::witness::InteractionClaimGenerator<1>>,
->>>>>>> c49615a9
 }
 
 /// Container for claims related to the interaction trace of LuminAIR components.
@@ -218,10 +210,8 @@
     pub max_reduce: Option<InteractionClaim>,
     /// Interaction claim for the Sqrt component.
     pub sqrt: Option<InteractionClaim>,
-<<<<<<< HEAD
     /// Interaction claim for the Rem component.
     pub rem: Option<InteractionClaim>,
-=======
     /// Interaction claim for the Exp2 component.
     pub exp2: Option<InteractionClaim>,
     /// Interaction claim for the Exp2 Lookup component.
@@ -230,7 +220,6 @@
     pub less_than: Option<InteractionClaim>,
     /// Interaction claim for the RangeCheck Lookup component.
     pub range_check_lookup: Option<InteractionClaim>,
->>>>>>> c49615a9
 }
 
 impl LuminairInteractionClaim {
@@ -261,9 +250,9 @@
         if let Some(ref claim) = self.sqrt {
             claim.mix_into(channel);
         }
-<<<<<<< HEAD
         if let Some(ref claim) = self.rem {
-=======
+            claim.mix_into(channel);
+        }
         if let Some(ref claim) = self.exp2 {
             claim.mix_into(channel);
         }
@@ -274,7 +263,6 @@
             claim.mix_into(channel);
         }
         if let Some(ref claim) = self.range_check_lookup {
->>>>>>> c49615a9
             claim.mix_into(channel);
         }
     }
