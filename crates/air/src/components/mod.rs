--- conflicted
+++ resolved
@@ -6,15 +6,12 @@
     component::{MulComponent, MulEval},
     table::MulColumn,
 };
-<<<<<<< HEAD
 use sum_reduce::{
     component::{SumReduceComponent, SumReduceEval},
     table::SumReduceColumn,
-=======
 use recip::{
     component::{RecipComponent, RecipEval},
     table::RecipColumn,
->>>>>>> 88df7d0e
 };
 use serde::{Deserialize, Serialize};
 use stwo_prover::{
@@ -36,11 +33,8 @@
 
 pub mod add;
 pub mod mul;
-<<<<<<< HEAD
 pub mod sum_reduce;
-=======
 pub mod recip;
->>>>>>> 88df7d0e
 
 /// Errors related to trace operations.
 #[derive(Debug, Error, Eq, PartialEq)]
@@ -57,13 +51,10 @@
 pub type AddClaim = Claim<AddColumn>;
 /// Claim for the Mul trace.
 pub type MulClaim = Claim<MulColumn>;
-<<<<<<< HEAD
 /// Claim for the SumReduce trace.
 pub type SumReduceClaim = Claim<SumReduceColumn>;
-=======
 /// Claim for the Recip trace.
 pub type RecipClaim = Claim<RecipColumn>;
->>>>>>> 88df7d0e
 
 /// Represents columns of a trace.
 pub trait TraceColumn {
@@ -118,11 +109,8 @@
 pub enum ClaimType {
     Add(Claim<AddColumn>),
     Mul(Claim<MulColumn>),
-<<<<<<< HEAD
     SumReduce(Claim<SumReduceColumn>),
-=======
     Recip(Claim<RecipColumn>),
->>>>>>> 88df7d0e
 }
 
 /// The claim of the interaction phase 2 (with the logUp protocol).
@@ -177,11 +165,8 @@
 pub struct LuminairComponents {
     add: Option<AddComponent>,
     mul: Option<MulComponent>,
-<<<<<<< HEAD
     sum_reduce: Option<SumReduceComponent>,
-=======
     recip: Option<RecipComponent>,
->>>>>>> 88df7d0e
 }
 
 impl LuminairComponents {
@@ -226,7 +211,6 @@
             None
         };
 
-<<<<<<< HEAD
         let sum_reduce = if let Some(ref sum_reduce_claim) = claim.sum_reduce {
             Some(SumReduceComponent::new(
                 tree_span_provider,
@@ -235,7 +219,11 @@
                     interaction_elements.node_lookup_elements.clone(),
                 ),
                 interaction_claim.sum_reduce.as_ref().unwrap().claimed_sum,
-=======
+              ))
+        } else {
+            None
+        };
+      
         let recip = if let Some(ref recip_claim) = claim.recip {
             Some(RecipComponent::new(
                 tree_span_provider,
@@ -244,17 +232,12 @@
                     interaction_elements.node_lookup_elements.clone(),
                 ),
                 interaction_claim.recip.as_ref().unwrap().claimed_sum,
->>>>>>> 88df7d0e
             ))
         } else {
             None
         };
-<<<<<<< HEAD
-
-        Self { add, mul, sum_reduce }
-=======
-        Self { add, mul, recip }
->>>>>>> 88df7d0e
+
+        Self { add, mul, sum_reduce, recip }
     }
 
     /// Returns the `ComponentProver` of each components, used by the prover.
@@ -267,13 +250,11 @@
         if let Some(ref mul_component) = self.mul {
             components.push(mul_component);
         }
-<<<<<<< HEAD
         if let Some(ref sum_reduce_component) = self.sum_reduce {
             components.push(sum_reduce_component);
-=======
+        }
         if let Some(ref recip_component) = self.recip {
             components.push(recip_component);
->>>>>>> 88df7d0e
         }
         components
     }
