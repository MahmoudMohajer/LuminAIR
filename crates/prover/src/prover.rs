--- conflicted
+++ resolved
@@ -1,12 +1,7 @@
 use luminair_air::{
     components::{
-<<<<<<< HEAD
-        add, lookups, max_reduce, mul, recip, sin, sqrt, sum_reduce, rem, LuminairComponents,
-        LuminairInteractionElements,
-=======
-        add, exp2, less_than, lookups, max_reduce, mul, recip, sin, sqrt, sum_reduce,
+        add, exp2, less_than, lookups, max_reduce, mul, rem, recip, sin, sqrt, sum_reduce,
         LuminairComponents, LuminairInteractionElements,
->>>>>>> c49615a9
     },
     pie::{LuminairPie, TraceTable},
     preprocessed::{
@@ -130,13 +125,12 @@
                 main_claim.sqrt = Some(cl.clone());
                 interaction_claim_gen.sqrt = Some(in_cl_gen);
             }
-<<<<<<< HEAD
             TraceTable::Rem { table } => {
                 let claim_gen = rem::witness::ClaimGenerator::new(table);
                 let (cl, in_cl_gen) = claim_gen.write_trace(&mut tree_builder)?;
                 main_claim.rem = Some(cl.clone());
                 interaction_claim_gen.rem = Some(in_cl_gen);
-=======
+            }
             TraceTable::Exp2 { table } => {
                 let claim_gen = exp2::witness::ClaimGenerator::new(table);
                 let (cl, in_cl_gen) = claim_gen.write_trace(&mut tree_builder)?;
@@ -160,7 +154,6 @@
                 let (cl, in_cl_gen) = claim_gen.write_trace(&mut tree_builder)?;
                 main_claim.range_check_lookup = Some(cl.clone());
                 interaction_claim_gen.range_check_lookup = Some(in_cl_gen);
->>>>>>> c49615a9
             }
         }
     }
@@ -219,12 +212,10 @@
         let claim = claim_gen.write_interaction_trace(&mut tree_builder, node_elements);
         interaction_claim.sqrt = Some(claim)
     }
-<<<<<<< HEAD
     if let Some(claim_gen) = interaction_claim_gen.rem {
         let claim = claim_gen.write_interaction_trace(&mut tree_builder, node_elements);
         interaction_claim.rem = Some(claim)
     }
-=======
     if let Some(claim_gen) = interaction_claim_gen.exp2 {
         let claim = claim_gen.write_interaction_trace(
             &mut tree_builder,
@@ -261,7 +252,6 @@
         interaction_claim.range_check_lookup = Some(claim)
     }
 
->>>>>>> c49615a9
     // Mix the interaction claim into the Fiat-Shamir channel.
     interaction_claim.mix_into(channel);
     // Commit the interaction trace.
