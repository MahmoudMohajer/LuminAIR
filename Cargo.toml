[workspace]
resolver = "2"
<<<<<<< HEAD
members = ["examples/cairo/*", "backends/cairo"]
=======
members = ["crates/air", "crates/compiler"]
>>>>>>> a1f4a8eb

[workspace.package]
version = "0.0.1"
edition = "2021"
repository = "https://github.com/raphaelDkhn/Luminair"
license = "MIT"

[workspace.dependencies]
stwo-prover = { git = "https://github.com/starkware-libs/stwo.git", rev = "36b17ac" }
rayon = "1.10.0"<|MERGE_RESOLUTION|>--- conflicted
+++ resolved
@@ -1,10 +1,6 @@
 [workspace]
 resolver = "2"
-<<<<<<< HEAD
-members = ["examples/cairo/*", "backends/cairo"]
-=======
 members = ["crates/air", "crates/compiler"]
->>>>>>> a1f4a8eb
 
 [workspace.package]
 version = "0.0.1"
